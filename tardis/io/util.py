# Utility functions for the IO part of TARDIS

import os
import re
import logging

import pandas as pd
import numpy as np
import collections
from collections import OrderedDict

import requests
import yaml
from tqdm.auto import tqdm

from tardis import constants
from astropy import units as u

from tardis import __path__ as TARDIS_PATH

logger = logging.getLogger(__name__)


def get_internal_data_path(fname):
    """
    Get internal data path of TARDIS

    Returns
    -------
        data_path: str
            internal data path of TARDIS

    """
    return os.path.join(TARDIS_PATH[0], "data", fname)


def quantity_from_str(text):
    """
    Convert a string to `astropy.units.Quantity`
    Parameters
    ----------
    text:
        The string to convert to `astropy.units.Quantity`
    Returns
    -------
    `astropy.units.Quantity`
    """
    value_str, unit_str = text.split(None, 1)
    value = float(value_str)
    if unit_str.strip() == "log_lsun":
        value = 10 ** (value + np.log10(constants.L_sun.cgs.value))
        unit_str = "erg/s"

    unit = u.Unit(unit_str)
    if unit == u.L_sun:
        return value * constants.L_sun

    return u.Quantity(value, unit_str)


class MockRegexPattern(object):
    """
    A mock class to be used in place of a compiled regular expression
    when a type check is needed instead of a regex match.

    Note: This is usually a lot slower than regex matching.
    """

    def __init__(self, target_type):
        self.type = target_type

    def match(self, text):
        """

        Parameters
        ----------
        text:
            A string to be passed to `target_type` for conversion.
        Returns
        -------
        `True` if `text` can be converted to `target_type`.
        """
        try:
            self.type(text)
        except ValueError:
            return False
        return True


class YAMLLoader(yaml.Loader):
    """
    A custom YAML loader containing all the constructors required
    to properly parse the tardis configuration.
    """

    def construct_quantity(self, node):
        """
        A constructor for converting quantity-like YAML nodes to
        `astropy.units.Quantity` objects.

        Parameters
        ----------

        node:
            The YAML node to be constructed

        Returns
        -------

        `astropy.units.Quantity`

        """
        data = self.construct_scalar(node)
        return quantity_from_str(data)

    def mapping_constructor(self, node):
        return OrderedDict(self.construct_pairs(node))


YAMLLoader.add_constructor("!quantity", YAMLLoader.construct_quantity)
YAMLLoader.add_implicit_resolver(
    "!quantity", MockRegexPattern(quantity_from_str), None
)
YAMLLoader.add_implicit_resolver(
    "tag:yaml.org,2002:float", MockRegexPattern(float), None
)
YAMLLoader.add_constructor(
    yaml.resolver.BaseResolver.DEFAULT_MAPPING_TAG,
    YAMLLoader.mapping_constructor,
)


def yaml_load_file(filename, loader=yaml.Loader):
    with open(filename) as stream:
        return yaml.load(stream, Loader=loader)


def yaml_load_config_file(filename):
    return yaml_load_file(filename, YAMLLoader)


def traverse_configs(base, other, func, *args):
    """
    Recursively traverse a base dict or list along with another one
    calling `func` for leafs of both objects.

    Parameters
    ----------
    base:
        The object on which the traversing is done
    other:
        The object which is traversed along with `base`
    func:
        A function called for each leaf of `base` and the correspnding leaf of `other`
        Signature: `func(item1, item2, *args)`
    args:
        Arguments passed into `func`

    """
    if isinstance(base, collections.Mapping):
        for k in base:
            traverse_configs(base[k], other[k], func, *args)
    elif (
        isinstance(base, collections.Iterable)
        and not isinstance(base, basestring)
        and not hasattr(base, "shape")
    ):
        for val1, val2 in zip(base, other):
            traverse_configs(val1, val2, func, *args)
    else:
        func(base, other, *args)


def assert_equality(item1, item2):
    assert type(item1) is type(item2)
    try:
        if hasattr(item1, "unit"):
            assert item1.unit == item2.unit
        assert np.allclose(item1, item2, atol=0.0)
    except (ValueError, TypeError):
        assert item1 == item2


def check_equality(item1, item2):
    try:
        traverse_configs(item1, item2, assert_equality)
    except AssertionError:
        return False
    else:
        return True


class HDFWriterMixin(object):
    def __new__(cls, *args, **kwargs):
        instance = super(HDFWriterMixin, cls).__new__(cls)
        instance.optional_hdf_properties = []
        instance.__init__(*args, **kwargs)
        return instance

    @staticmethod
    def to_hdf_util(path_or_buf, path, elements, complevel=9, complib="blosc"):
        """
        A function to uniformly store TARDIS data
        to an HDF file.

        Scalars will be stored in a Series under path/scalars
        1D arrays will be stored under path/property_name as distinct Series
        2D arrays will be stored under path/property_name as distinct DataFrames

        Units will be stored as their CGS value

        Parameters
        ----------
        path_or_buf:
            Path or buffer to the HDF store
        path: str
            Path inside the HDF store to store the `elements`
        elements: dict
            A dict of property names and their values to be
            stored.

        Returns
        -------

        """
        we_opened = False

        try:
            buf = pd.HDFStore(path_or_buf, complevel=complevel, complib=complib)
        except TypeError as e:  # Already a HDFStore
            if e.message == "Expected bytes, got HDFStore":
                buf = path_or_buf
            else:
                raise e
        else:  # path_or_buf was a string and we opened the HDFStore
            we_opened = True

        if not buf.is_open:
            buf.open()
            we_opened = True

        scalars = {}
        for key, value in elements.items():
            if value is None:
                value = "none"
            if hasattr(value, "cgs"):
                value = value.cgs.value
            if np.isscalar(value):
                scalars[key] = value
            elif hasattr(value, "shape"):
                if value.ndim == 1:
                    # This try,except block is only for model.plasma.levels
                    try:
                        pd.Series(value).to_hdf(buf, os.path.join(path, key))
                    except NotImplementedError:
                        pd.DataFrame(value).to_hdf(buf, os.path.join(path, key))
                else:
                    pd.DataFrame(value).to_hdf(buf, os.path.join(path, key))
            else:
                try:
                    value.to_hdf(buf, path, name=key)
                except AttributeError:
                    data = pd.DataFrame([value])
                    data.to_hdf(buf, os.path.join(path, key))

        if scalars:
            scalars_series = pd.Series(scalars)

            # Unfortunately, with to_hdf we cannot append, so merge beforehand
            scalars_path = os.path.join(path, "scalars")
            try:
                scalars_series = buf[scalars_path].append(scalars_series)
            except KeyError:  # no scalars in HDFStore
                pass
            scalars_series.to_hdf(buf, os.path.join(path, "scalars"))

        if we_opened:
            buf.close()

    def get_properties(self):
        data = {name: getattr(self, name) for name in self.full_hdf_properties}
        return data

    @property
    def full_hdf_properties(self):
        # If tardis was compiled --with-vpacket-logging, add vpacket properties
        if hasattr(self, "virt_logging") and self.virt_logging == 1:
            self.hdf_properties.extend(self.vpacket_hdf_properties)

        return self.optional_hdf_properties + self.hdf_properties

    @staticmethod
    def convert_to_snake_case(s):
        s1 = re.sub("(.)([A-Z][a-z]+)", r"\1_\2", s)
        return re.sub("([a-z0-9])([A-Z])", r"\1_\2", s1).lower()

    def to_hdf(self, file_path, path="", name=None):
        """
        Parameters
        ----------
        file_path: str
            Path or buffer to the HDF store
        path: str
            Path inside the HDF store to store the `elements`
        name: str
            Group inside the HDF store to which the `elements` need to be saved

        Returns
        -------

        """
        if name is None:
            try:
                name = self.hdf_name
            except AttributeError:
                name = self.convert_to_snake_case(self.__class__.__name__)

        data = self.get_properties()
        buff_path = os.path.join(path, name)
        self.to_hdf_util(file_path, buff_path, data)


class PlasmaWriterMixin(HDFWriterMixin):
    def get_properties(self):
        data = {}
        if self.collection:
            properties = [
                name
                for name in self.plasma_properties
                if isinstance(name, tuple(self.collection))
            ]
        else:
            properties = self.plasma_properties
        for prop in properties:
            for output in prop.outputs:
                data[output] = getattr(prop, output)
        data["atom_data_uuid"] = self.atomic_data.uuid1
        if "atomic_data" in data:
            data.pop("atomic_data")
        if "nlte_data" in data:
            logger.warning("nlte_data can't be saved")
            data.pop("nlte_data")
        return data

    def to_hdf(self, file_path, path="", name=None, collection=None):
        """
        Parameters
        ----------
        file_path: str
            Path or buffer to the HDF store
        path: str
            Path inside the HDF store to store the `elements`
        name: str
            Group inside the HDF store to which the `elements` need to be saved
        collection:
            `None` or a `PlasmaPropertyCollection` of which members are
            the property types which will be stored. If `None` then
            all types of properties will be stored.

            This acts like a filter, for example if a value of
            `property_collections.basic_inputs` is given, only
            those input parameters will be stored to the HDF store.

        Returns
        -------

        """
        self.collection = collection
        super(PlasmaWriterMixin, self).to_hdf(file_path, path, name)


def download_from_url(url, dst):
    """
    kindly used from https://gist.github.com/wy193777/0e2a4932e81afc6aa4c8f7a2984f34e2
    @param: url to download file
    @param: dst place to put the file
    """

    file_size = int(requests.head(url).headers["Content-Length"])
    if os.path.exists(dst):
        first_byte = os.path.getsize(dst)
    else:
        first_byte = 0
    if first_byte >= file_size:
        return file_size
    header = {"Range": "bytes=%s-%s" % (first_byte, file_size)}
    pbar = tqdm(
        total=file_size,
        initial=first_byte,
        unit="B",
        unit_scale=True,
        desc=url.split("/")[-1],
    )
    req = requests.get(url, headers=header, stream=True)
<<<<<<< HEAD
    with (open(dst, "ab")) as f:
=======
    with open(dst, "ab") as f:
>>>>>>> cd8e4ba9
        for chunk in req.iter_content(chunk_size=1024):
            if chunk:
                f.write(chunk)
                pbar.update(1024)
    pbar.close()
    return file_size<|MERGE_RESOLUTION|>--- conflicted
+++ resolved
@@ -392,11 +392,7 @@
         desc=url.split("/")[-1],
     )
     req = requests.get(url, headers=header, stream=True)
-<<<<<<< HEAD
-    with (open(dst, "ab")) as f:
-=======
     with open(dst, "ab") as f:
->>>>>>> cd8e4ba9
         for chunk in req.iter_content(chunk_size=1024):
             if chunk:
                 f.write(chunk)
