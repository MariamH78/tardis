--- conflicted
+++ resolved
@@ -4,8 +4,8 @@
 import logging
 import pprint
 import ast
-
 import numpy as np
+
 from astropy import units
 from astropy.units.core import UnitsException
 import yaml
@@ -442,15 +442,9 @@
             return _tmp
         elif isinstance(value, dict):
             los = [value['start'], value['stop']]
-<<<<<<< HEAD
             _tmp = self._to_units(los)
             _tmp.append(value['num'])
             return _tmp
-=======
-            result = self._to_units(los)
-            result.append(float(value['num']))
-
-        return result
 
 
 class PropertyTypeString(PropertyType):
@@ -827,7 +821,7 @@
                 raise ConfigValueError(self.__config_value, self.__type.allowed_value, self.get_path_in_dict())
         else:
             if self.has_default:
-                logger.info("Value <%s> specified in the configuration violates a constraint\
+                logger.debug("Value <%s> specified in the configuration violates a constraint\
                                given in the default configuration. Expected type: %s. Using the default value." % (
                     str(self.__config_value), str(self.__property_type)))
                 return self.__type.default
@@ -836,7 +830,7 @@
                     raise ValueError('Value is mandatory, but no value was given in default configuration. [%s]' % str(
                         self.get_path_in_dict()))
                 else:
-                    logger.info("Value is not mandatory and is not specified in the configuration. [%s]" % (
+                    logger.debug("Value is not mandatory and is not specified in the configuration. [%s]" % (
                         str(self.get_path_in_dict())))
                     return None
 
@@ -921,24 +915,34 @@
 
         #check if it is a valid default container
         if not 'type' in container_default_dict:
-            raise ValueError('The given default container is no valid')
+            raise ValueError('No type specified in the default configuration. [%s]' % (self.__container_path))
 
         #set allowed containers
         try:
             self.__allowed_container = container_default_dict['type']['containers']
         except KeyError:
-            raise ValueError('No container names specified')
-
+            raise ValueError('No container names specified in the default configuration. [%s]' % self.__container_path)
+
+
+        #check if the specified container is given in the config
+        if container_dict is None:
+            logger.debug('%s specified in the default configuration but not present in the configuration. [%s]' \
+                         % (container_path[-1], container_path))
+            self.__container_ob = None
+            self.__conf = None
+            return
         #check if the specified container in the config is allowed
         try:
             if not container_dict['type'] in self.__allowed_container:
 
-                raise ValueError('Wrong container type')
+                raise ValueError(
+                    'Wrong container type in the configuration! The container is %s but only %s are allowed containers. [%s]' \
+                    % (container_dict['type'], self.__allowed_container, self.__container_path))
             else:
                 type_dict = container_dict['type']
                 self.__type = container_dict['type']
         except KeyError:
-            raise ValueError('No container type specified')
+            raise ValueError('No type specified in the configuration. [%s]' % (self.__container_path))
 
         #get selected container from conf
         try:
@@ -949,6 +953,7 @@
 
         ####This is for the uniform abundances section in the paper.
         if self.__type == 'uniform' and self.__container_path[-1] == 'abundances':
+            logger.debug('Using the legacy support for the uniform abundances section in the paper.')
             self.__paper_abundances = True
             cabundances_section = PropertyTypeAbundances()
             tmp_container_dict = dict(container_dict)
@@ -963,7 +968,9 @@
             try:
                 necessary_items = container_default_dict['type'][entry_name]
             except KeyError:
-                raise ValueError('Container insufficient specified. %s is missing.'%entry_name)
+                raise ValueError('Container insufficient specified in the default configuration. The declaration of'
+                                 ' necessary items is missing. Add %s: ["your items"] to %s' % (
+                                 necessary_items, self.__container_path))
 
                 #look for additional items
             entry_name = '+' + self.__selected_container
@@ -978,7 +985,7 @@
         if not self.__paper_abundances:
             for item in necessary_items:
                 if not item in container_dict:
-                    raise ValueError('Entry %s is missing in container [%s]' % (str(item), self.__container_path))
+                    raise ValueError('Entry %s is missing in configuration. [%s]' % (str(item), self.__container_path))
                 else:
                     self.__default_container[item], self.__config_container[item] = self.parse_container_items(
                         container_default_dict[item],
@@ -1101,8 +1108,11 @@
         self.__container_ob:    dict
                                 container configuration
         """
-        self.__conf['type'] = self.__type
-        return self.__conf
+        if self.__conf is not None:
+            self.__conf['type'] = self.__type
+            return self.__conf
+        else:
+            return self.__conf
 
 
 class Config(object):
@@ -1271,19 +1281,19 @@
 
                 if default_property.is_container():
                     container_conf = get_property_by_path(configuration, path)
-                    try:
-                        ccontainer = Container(top_default, container_conf, container_path=path)
-                        return ccontainer.get_container_ob(), ccontainer.get_container_conf()
-#ToDo: remove general except!!!
-                    except:
-                        logger.warning('Container specified in default_configuration, but not used in the current\
-                         configuration file. [%s]' % str(path))
-                        return None, None
+                    #try:
+                    ccontainer = Container(top_default, container_conf, container_path=path)
+                    return ccontainer.get_container_ob(), ccontainer.get_container_conf()
+                #ToDo: remove general except!!!
+                #except:
+                #    logger.warning('Container specified in default_configuration, but not used in the current\
+                #configuration file. [%s]' % str(path))
+                #    return None, None
 
                 elif not default_property.is_leaf:
                     no_default = self.__check_items_in_conf(get_property_by_path(configuration, path), top_default)
                     if len(no_default) > 0:
-                        logger.warning('The items %s from the configuration are not specified in the default\
+                        logger.debug('The items %s from the configuration are not specified in the default\
                          configuration' % str(no_default))
                     for k, v in top_default.items():
                         tmp_conf_ob[k], tmp_conf_val[k] = recursive_parser(v, configuration, path + [k])
@@ -1383,1400 +1393,3 @@
     def __repr__(self):
         return str(pprint.pformat(self.get_config()))
         
-
-# coding=utf-8
-
-import re
-import logging
-import pprint
-import ast
-import numpy as np
-
-from astropy import units
-from astropy.units.core import UnitsException
-import yaml
-
-from tardis.atomic import atomic_symbols_data
-
-
-logger = logging.getLogger(__name__)
-
-
-class Error(Exception):
-    """Base class for exceptions in the config parser."""
-    pass
-
-
-class ConfigTypeError(Error, ValueError):
-    """
-    Exception raised if the type of the configured value mismatches the type
-    specified in the default configuration.
-    """
-
-    def __init__(self, value, expected_type, _help):
-        self.value = value
-        self.expected_type = expected_type
-        self.help = _help
-
-    def __str__(self):
-        return "Expected type %s but found %s.\nHelp:%s " % \
-               (repr(self.expected_type), repr(type(self.value)), help)
-
-
-class ConfigError(Error):
-    """
-    Exception raised if something is wrong in the configuration.
-    """
-
-    def __init__(self, path):
-        self.path = path
-
-    def __str__(self):
-        return "Error in the configuration at %s " % ("->".join(self.path))
-
-
-class ConfigValueError(ConfigError, ValueError):
-    """
-    Exception raised if the given value does not match the allowed constraints.
-    """
-
-    default_msg = "Given value (%s) not allowed in constraint (%s). [%s]"
-
-    def __init__(self, config_value, allowed_constraint, path, msg=None):
-        self.config_value = config_value
-        self.allowed_constraint = allowed_constraint
-        self.path = path
-        if msg is None:
-            self.msg = self.default_msg
-        else:
-            self.msg = msg
-
-    def __str__(self):
-        return self.msg % (str(self.config_value), str(self.allowed_constraint), self.path)
-
-
-class DefaultConfigError(ConfigError):
-    """
-    Exception raised if something is wrong in the default configuration.
-    """
-
-    def __str__(self):
-        return "Error in the default configuration at %s " % \
-               ("->".join(self.path))
-
-
-class PropertyType(object):
-    """
-    Base class for all property types containing all the basic methods.
-    """
-
-    def __init__(self):
-        self._default = None
-        self._allowed_value = None
-        self._allowed_type = None
-        self._help = None
-        self._mandatory = False
-        self._lower = None
-        self._upper = None
-        pass
-
-    @property
-    def default(self):
-        """
-        Geter for the default config value.
-        Returns
-        -------
-        default
-                default config value.
-        """
-        return self._default
-
-    @default.setter
-    def default(self, value):
-        """
-        Sets the default value if the type is ok.
-        Parameters
-        ----------
-        value
-                default value
-        """
-        self._default = self.to_type(value)
-
-    @property
-    def allowed_value(self):
-        """
-        Returns the allowed value
-        Returns
-        -------
-        allowed_value
-                        allowed value
-        """
-        return self._allowed_value
-
-    @allowed_value.setter
-    def allowed_value(self, value):
-        """
-        Sets the allowed values
-        Parameters
-        ----------
-        value
-                allowed values
-        """
-        if isinstance(value, basestring):
-            self._allowed_value = set(self.__list_dtype(value.split()))
-        elif isinstance(value, list) or isinstance(value, set):
-            self._allowed_value = set(self.__list_dtype(value))
-        elif isinstance(value, float) or isinstance(value, int):
-            self._allowed_type = {value}
-        else:
-            raise ValueError("Can not set allowed value.")
-
-    @property
-    def allowed_type(self):
-        """
-        Returns the allowed type
-        Returns
-        -------
-        allowed_type
-                        allowed type
-
-        """
-        return self._allowed_value
-
-    @allowed_type.setter
-    def allowed_type(self, value):
-        self._allowed_type = value
-        if '_parse_allowed_type' in (set(dir(self.__class__)) - set(dir(PropertyType))) and value is not None:
-            self._lower, self._upper = self._parse_allowed_type(value)
-
-    @property
-    def help(self):
-        return self._help
-
-    @help.setter
-    def help(self, value):
-        self._help = value
-
-    @property
-    def mandatory(self):
-        return self._mandatory
-
-    @mandatory.setter
-    def mandatory(self, value):
-        self._mandatory = value
-
-    def check_type(self, value):
-        return True
-
-    def to_type(self, value):
-        return value
-
-    @staticmethod
-    def __list_dtype(mixed_list):
-        try:
-            tmp = [str(a) for a in mixed_list]
-        except ValueError:
-            try:
-                tmp = [float(a) for a in mixed_list]
-            except ValueError:
-                try:
-                    tmp = [int(a) for a in mixed_list]
-                except:
-                    raise ValueError("Forbidden type in allowed_type")
-        return tmp
-
-    def _check_allowed_value(self, _value):
-        """
-        Returns True if the value is allowed or no allowed value is given.
-        """
-        if self._allowed_value is not None:
-            atype = type(iter(self.allowed_value).next())
-            value = atype(_value)
-            if value in self.allowed_value:
-                return True
-            else:
-                return False
-        else:
-            return True
-
-    def __repr__(self):
-        if hasattr(self, "_allowed_type"):
-            return str("Type %s; Allowed type: %s" % (self.__class__.__name__, self._allowed_type))
-        else:
-            return str("Type %s; " % self.__class__.__name__)
-
-
-class PropertyTypeContainer(PropertyType):
-    def check_type(self):
-        pass
-
-
-class PropertyTypeBool(PropertyType):
-    def check_type(self, value):
-        try:
-            foo = bool(value)
-            return True
-        except ValueError:
-            return False
-
-    def to_type(self, value):
-        return bool(value)
-
-
-class PropertyTypeInt(PropertyType):
-    def check_type(self, value):
-        try:
-            int(value)
-            if float.is_integer(float(value)):
-                if self._check_allowed_value(value) and self._check_allowed_type(value):
-                    return True
-            else:
-                return False
-        except ValueError:
-            return False
-
-    def to_type(self, value):
-        return int(value)
-        #ToDo: use this if allowed type is specified
-
-    @staticmethod
-    def _parse_allowed_type(allowed_type):
-        string = allowed_type.strip()
-        upper = None
-        lower = None
-        if string.find("<") or string.find(">"):
-            #like x < a
-            match = re.compile('[<][\s]*[0-9.+^*eE]*$').findall(string)
-            if match:
-                value = re.compile('[0-9.+^*eE]+').findall(string)[0]
-                upper = float(value)
-                #like a > x"
-            match = re.compile('^[\s0-9.+^*eE]*[\s]*[<]$').findall(string)
-            if match:
-                value = re.compile('[0-9.+^*eE]+').findall(string)[0]
-                upper = float(value)
-                #like x > a
-            match = re.compile('[>][\s]*[0-9.+^*eE]*$').findall(string)
-            if match:
-                value = re.compile('[0-9.+^*eE]+').findall(string)[0]
-                lower = float(value)
-                #like a < x
-            match = re.compile('^[\s0-9.+^*eE]*[\s]*[<]$').findall(string)
-            if match:
-                value = re.compile('[0-9.+^*eE]+').findall(string)[0]
-                lower = float(value)
-        return lower, upper
-
-    @staticmethod
-    def __check_type(value, lower_lim, upper_lim):
-        upper, lower = True, True
-        if upper_lim is not None:
-            upper = value < upper_lim
-        if lower_lim is not None:
-            lower = value > lower_lim
-        return upper and lower
-
-    def _check_allowed_type(self, value):
-        if self._allowed_type is not None:
-            if self.__check_type(value, self._lower, self._upper):
-                return True
-            else:
-                return False
-        else:
-            return True
-
-    def _is_valid(self, value):
-        if not self.check_type(value):
-            return False
-        if self.allowed_value is not None:
-            return False
-        if not self.__check_type(value, self._lower, self._upper):
-            return False
-        return True
-
-
-class PropertyTypeFloat(PropertyTypeInt):
-    def check_type(self, value):
-        try:
-            float(value)
-            if self._check_allowed_value(value) and self._check_allowed_type(value):
-                return True
-        except ValueError:
-            return False
-
-    def to_type(self, value):
-        return float(value)
-
-
-class PropertyTypeQuantity(PropertyType):
-    def check_type(self, value):
-        try:
-            quantity_split = value.strip().split()
-            quantity_value = quantity_split[0]
-            quantity_unit = ' '.join(quantity_split[1:])
-            try:
-                float(quantity_value)
-                units.Unit(quantity_unit)
-            except ValueError:
-                return False
-
-            if self._default is not None:
-                #d_quantity_split = self._default.strip().split()
-                self._default.to(quantity_unit)
-            float(quantity_value)
-            units.Unit(quantity_unit)
-            return True
-        except (ValueError, AttributeError):
-            return False
-
-    def to_type(self, value):
-        quantity_split = value.strip().split()
-        quantity_value = quantity_split[0]
-        quantity_unit = ' '.join(quantity_split[1:])
-        if quantity_unit.strip() == 'log_lsun':
-            quantity_value = 10 ** (float(quantity_value) +
-                                    np.log10(constants.L_sun.cgs.value))
-            quantity_unit = 'erg/s'
-
-        return float(quantity_value) * units.Unit(quantity_unit)
-
-
-class PropertyTypeQuantityRange(PropertyTypeQuantity):
-    @staticmethod
-    def _to_units(los):
-        if len(los) > 2:
-            loq = [(lambda x: (units.Quantity(float(x[0]), x[1])))(x.split())
-                   for x in los[:-1]]
-        else:
-            loq = [(lambda x: (units.Quantity(float(x[0]), x[1])))(x.split())
-                   for x in los]
-        try:
-            _ = reduce((lambda a, b: a.to(b.unit)), loq)
-            loq = [a.to(loq[0].unit) for a in loq]
-            return loq
-        except UnitsException as e:
-            msg = "Incompatible units in %s" % str(los) + str(e)
-            raise ValueError(msg)
-
-    def check_type(self, value):
-        if isinstance(value, dict):
-            if (reduce((lambda a, b: a and b in value.keys()), [True, 'start', 'end'])) \
-                    or (reduce((lambda a, b: a and b in value.keys()), [True, 'start', 'stop'])):  # for legacy support
-                los = [value['start'], value['end']]
-                loq = self._to_units(los)
-                if abs(loq[0].value - loq[1].value) > 0:
-                    return True
-        elif isinstance(value, list):
-            if len(value) == 2:
-                loq = self._to_units(value)
-                if abs(loq[0].value - loq[1].value) > 0:
-                    return True
-                else:
-                    return False
-        elif isinstance(value, basestring):
-            try:
-                clist = ast.literal_eval(value)
-                if len(clist) == 2:
-                    loq = self._to_units(value)
-                    if abs(loq[0].value - loq[1].value) > 0:
-                        return True
-                    else:
-                        return False
-                else:
-                    return False
-            except SyntaxError:
-                clist = value.split()
-                if len(clist) == 2:
-                    loq = self._to_units(value)
-                    if abs(loq[0].value - loq[1].value) > 0:
-                        return True
-                    else:
-                        return False
-                else:
-                    return False
-            except ValueError:
-                return False
-        return False
-
-    def to_type(self, value):
-        if isinstance(value, list):
-            return self._to_units(value[:2])
-        elif isinstance(value, dict):
-            los = [value['start'], value['end']]
-            return self._to_units(los)
-
-
-class PropertyTypeQuantityRangeSampled(PropertyTypeQuantityRange):
-    def check_type(self, value):
-        if isinstance(value, dict):
-            if reduce((lambda a, b: a and b in value), [True, 'start', 'stop', 'num']):
-                los = [value['start'], value['stop']]
-                loq = self._to_units(los)
-                if abs(loq[0].value - loq[1].value) > 0:
-                    return True
-        elif isinstance(value, list):
-            if len(value) == 3:
-                loq = self._to_units(value)
-                if abs(loq[0].value - loq[1].value) > 0:
-                    return True
-        return False
-
-    def to_type(self, value):
-        if isinstance(value, list):
-            result = self._to_units(value[:2])
-            result.append(float(value[2]))
-        elif isinstance(value, dict):
-            los = [value['start'], value['stop']]
-            result = self._to_units(los)
-            result.append(float(value['num']))
-
-        return np.linspace(*result)
->>>>>>> 3155577e
-
-
-class PropertyTypeString(PropertyType):
-    def check_type(self, value):
-        try:
-            str(value)
-            if self._check_allowed_value(value):
-                return True
-        except ValueError:
-            return False
-
-    def to_type(self, value):
-        return str(value)
-
-
-class PropertyTypeStringList(PropertyTypeString):
-    def check_type(self, value):
-        try:
-            str(value)
-        except ValueError:
-            return False
-        if value in self.allowed_value:
-            return True
-        else:
-            return False
-
-    def to_type(self, value):
-        return str(value)
-
-        pass
-
-
-class PropertyTypeList(PropertyType):
-    def check_type(self, value):
-        if isinstance(value, list):
-            return True
-        elif isinstance(value, basestring):
-            try:
-                ast.literal_eval(value)
-                return True
-            except SyntaxError:
-                try:
-                    value.split()
-                    return True
-                except AttributeError:
-                    return False
-        return False
-
-    def to_type(self, value):
-        if isinstance(value, list):
-            return value
-        elif isinstance(value, basestring):
-            try:
-                return ast.literal_eval(value)
-            except SyntaxError:
-                return value.split()
-        else:
-            return []
-
-
-class PropertyTypeRange(PropertyType):
-    def check_type(self, value):
-        if isinstance(value, dict):
-            if reduce((lambda a, b: a in value), [True, 'start', 'stop']):
-                if abs(value['start'] - value['stop']) > 0:
-                    return True
-        elif isinstance(value, list):
-            if len(value) == 2:
-                if abs(value[0] - value[1]) > 0:
-                    return True
-        elif isinstance(value, basestring):
-            try:
-                clist = ast.literal_eval(value)
-                if abs(clist[0] - clist[1]) > 0:
-                    return True
-            except SyntaxError:
-                clist = value.split()
-                if abs(clist[0] - clist[1]) > 0:
-                    return True
-        return False
-
-    def to_type(self, value):
-        if isinstance(value, list):
-            return value
-        elif isinstance(value, dict):
-            return [value['start'], value['stop']]
-        elif isinstance(value, basestring):
-            try:
-                return ast.literal_eval(value)
-            except SyntaxError:
-                return value.split()
-
-
-class PropertyTypeRangeSampled(PropertyTypeRange):
-    def check_type(self, value):
-        if isinstance(value, dict):
-            if reduce((lambda a, b: a in value),
-                      [True, 'start', 'stop', 'num']):
-                if abs(value['start'] - value['stop']) > 0:
-                    return True
-        elif isinstance(value, list):
-            if len(value) == 3:
-                if abs(value[0] - value[1]) > 0:
-                    return True
-        elif isinstance(value, basestring):
-            try:
-                clist = ast.literal_eval(value)
-                if abs(clist[0] - clist[1]) > 0:
-                    return True
-            except SyntaxError:
-                clist = value.split()
-                if abs(clist[0] - clist[1]) > 0:
-                    return True
-        return False
-
-    def to_type(self, value):
-        if isinstance(value, list):
-            return value
-        elif isinstance(value, dict):
-            return [value['start'], value['stop'], value['num']]
-        elif isinstance(value, basestring):
-            try:
-                return ast.literal_eval(value)
-            except SyntaxError:
-                return value.split()
-
-
-class PropertyTypeAbundances(PropertyType):
-    elements = dict([(x, y.lower()) for (x, y) in atomic_symbols_data])
-
-    def check_type(self, _value):
-        if isinstance(_value, dict):
-            value = dict((k.lower(), v) for k, v in _value.items())
-            if set(value).issubset(set(self.elements.values())):
-                return True
-            else:
-                return False
-        else:
-            return False
-
-    def to_type(self, _value):
-        if isinstance(_value, dict):
-            value = dict((k.lower(), v) for k, v in _value.items())
-            abundances = dict.fromkeys(self.elements.copy(), 0.0)
-            for k in value:
-                abundances[k] = value[k]
-                abundances = {k: v for k, v in abundances.items() if not (v == 0.)}
-            return abundances
-        else:
-            raise ConfigError
-
-
-class PropertyTypeLegacyAbundances(PropertyType):
-    elements = dict([(x, y.lower()) for (x, y) in atomic_symbols_data])
-    types = ['uniform']
-
-    def check_type(self, _value):
-        value = dict((k.lower(), v) for k, v in _value.items())
-        if 'type' in value:
-            if value['type'] in self.types:
-                tmp = value.copy()
-                tmp.pop('type', None)
-                if set(tmp).issubset(set(self.elements.values())):
-                    return True
-                else:
-                    return False
-        return False
-
-    def to_type(self, _value):
-        if isinstance(_value, dict):
-            value = dict((k.lower(), v) for k, v in _value.items())
-            abundances = dict.fromkeys(self.elements.copy(), 0.0)
-            for k in value:
-                abundances[k] = value[k]
-            abundances['type'] = value['type']
-            return abundances
-        else:
-            raise ConfigError
-
-
-class DefaultParser(object):
-    """
-    Creates a new property object for the given config level
-
-    Parameters
-    ----------
-    default_dict: dict
-        default configuration
-
-
-    """
-
-    __check = {}
-    __convert = {}
-    __list_of_leaf_types = []
-    __types = {}
-
-    def __init__(self, default_dict, item_path=None):
-
-        self.__item_path = item_path
-        #create property type dict
-        self.__types['arbitrary'] = PropertyType
-
-        self.__types['int'] = PropertyTypeInt
-        self.__register_leaf('int')
-
-        self.__types['float'] = PropertyTypeFloat
-        self.__register_leaf('float')
-
-        self.__types['quantity'] = PropertyTypeQuantity
-        self.__register_leaf('quantity')
-
-        self.__types['quantity_range'] = PropertyTypeQuantityRange
-        self.__register_leaf('quantity_range')
-
-        self.__types['quantity_range_sampled'] = PropertyTypeQuantityRangeSampled
-        self.__register_leaf('quantity_range_sampled')
-
-        self.__types['string'] = PropertyTypeString
-        self.__register_leaf('string')
-
-        self.__types['range'] = PropertyTypeRange
-        self.__register_leaf('range')
-
-        self.__types['range_sampled'] = PropertyTypeRangeSampled
-        self.__register_leaf('range_sampled')
-
-        self.__types['list'] = PropertyTypeList
-        self.__register_leaf('list')
-
-        self.__types['container-declaration'] = PropertyTypeContainer
-        self.__register_leaf('container-declaration')
-
-        self.__types['container-property'] = PropertyTypeContainer
-        self.__register_leaf('container-property')
-
-        self.__types['abundance_set'] = PropertyTypeAbundances
-        self.__register_leaf('abundance_set')
-
-        self.__types['legacy-abundances'] = PropertyTypeLegacyAbundances
-        self.__register_leaf('legacy-abundances')
-
-        self.__types['bool'] = PropertyTypeBool
-        self.__register_leaf('bool')
-
-        self.__mandatory = False
-
-        self.__default_value = None
-
-        self.__allowed_value = None
-        self.__allowed_type = None
-        self.__config_value = None
-        self.__path = None
-
-        self.__container_dic = None
-
-        self.__default_dict = default_dict
-
-        if not 'property_type' in default_dict:
-            self.__property_type = 'arbitrary'
-        else:
-            self.__property_type = default_dict['property_type']
-            if not self.__property_type in self.__types.keys():
-                raise ValueError
-        self.__type = self.__types[self.__property_type]()
-
-        if 'allowed_value' in default_dict:
-            self.__type.allowed_value = default_dict['allowed_value']
-
-        if 'allowed_type' in default_dict:
-            self.__type.allowed_type = default_dict['allowed_type']
-
-        if 'default' in default_dict:
-            if default_dict['default'] is not None and not default_dict['default'] in ['None', '']:
-                self.__type.default = default_dict['default']
-
-        if 'mandatory' in default_dict:
-            self.__type.mandatory = default_dict['mandatory']
-
-        self.is_leaf = self.__is_leaf(self.__property_type)
-
-    def get_default(self):
-        """Returns the default value of this property, if specified.
-
-        Returns
-        -------
-        default value
-        """
-        return self.__type.default
-
-    def set_default(self, value):
-        """Set a new default value.
-        Parameters
-        ----------
-        value:
-                new default value
-        """
-        if value is not None:
-            if self.__type.check_type(value):
-                self.__type.default = value
-            else:
-                raise ConfigValueError(value, self.__type.allowed_value, self.get_path_in_dict(),
-                                       msg='Default value (%s) violates property constraint (%s). [%s]')
-        else:
-            self.__type.default = None
-
-    @property
-    def is_mandatory(self):
-        """Returns True if this property is a mandatory.
-        Returns
-        -------
-        bool
-                True if this property is a mandatory.
-        """
-        return self.__type.mandatory
-
-    @property
-    def has_default(self):
-        """Returns True if this property has a default value
-        Returns
-        -------
-        bool
-                True if a default value was given.
-        """
-        try:
-            if self.__type.default is not None:
-                return True
-            else:
-                return False
-        except NameError:
-            pass
-
-    def set_path_in_dic(self, path):
-        """Set the path to this property in the config
-        Parameters
-        ----------
-        path:   list  of str
-                Path in config dictionary.
-        """
-        self.__path = path
-
-    def get_path_in_dict(self):
-        """Returns the path of this property in the config
-        Returns
-        -------
-        path:   list of str
-                Path in config dictionary.
-        """
-        return self.__path
-
-    def set_config_value(self, value):
-        """Set a new config value.
-        Parameters
-        ----------
-        value
-                New config value.
-        """
-        self.__config_value = value
-
-    def get_value(self):
-        """
-        Returns the configuration value from the configuration.
-        If the value specified in the configuration is invalid
-        the default value is returned
-        Returns
-        -------
-        value
-                Config value.
-        """
-        if self.__config_value is not None:
-            if self.__type.check_type(self.__config_value):
-                return self.__type.to_type(self.__config_value)
-            else:
-                raise ConfigValueError(self.__config_value, self.__type.allowed_value, self.get_path_in_dict())
-        else:
-            if self.has_default:
-                logger.debug("Value <%s> specified in the configuration violates a constraint\
-                               given in the default configuration. Expected type: %s. Using the default value." % (
-                    str(self.__config_value), str(self.__property_type)))
-                return self.__type.default
-            else:
-                if self.is_mandatory:
-                    raise ValueError('Value is mandatory, but no value was given in default configuration. [%s]' % str(
-                        self.get_path_in_dict()))
-                else:
-                    logger.debug("Value is not mandatory and is not specified in the configuration. [%s]" % (
-                        str(self.get_path_in_dict())))
-                    return None
-
-    def is_container(self):
-        """
-        Returns True if this property is of type container.
-        """
-        return self.__is_container()
-
-    def get_container_dic(self):
-        """
-        If this property is a container it returns the corresponding
-        container dictionary
-        Returns
-        -------
-        container dictionary:   dict
-                                Container dictionary
-        """
-        if self.__is_container():
-            return self.__container_dic
-
-    @classmethod
-    def update_container_dic(cls, container_dic, current_entry_name):
-        if reduce(lambda a, b: a or b,
-                  [(i in container_dic) for i in ['and', 'or']], True):
-            if 'or' in container_dic:
-                if current_entry_name in container_dic['or']:
-                    container_dic['or'] = []
-                    return container_dic
-            if 'and' in container_dic:
-                if current_entry_name in container_dic['and']:
-                    current_entry_name['and'].remove(current_entry_name)
-                    return container_dic
-
-    def __register_leaf(self, type_name):
-        if not type_name in self.__list_of_leaf_types:
-            self.__list_of_leaf_types.append(type_name)
-
-    def __is_leaf(self, type_name):
-        return type_name in self.__list_of_leaf_types
-
-    def __is_container(self):
-        if self.__property_type == 'container-property':
-            try:
-                self.__container_dic = self.__default_dict['type']['containers']
-                return True
-            except KeyError:
-                return False
-        else:
-            return False
-
-            #    __check['container-property'] = __is_container
-
-    def __is_container_declaration(self, value):
-        pass
-
-
-class Container(DefaultParser):
-    def __init__(self, container_default_dict, container_dict, container_path=None):
-        """Creates a new container object.
-        Parameters
-        ----------
-        container_default_dict: dict
-                                Dictionary containing the default properties of the container.
-        container_dict:         dict
-                                Dictionary containing the configuration of the container.
-        """
-
-        self.__container_path = container_path
-        self.__type = None
-        self.__allowed_value = None
-        self.__allowed_type = None
-        self.__config_value = None
-        self.__path = None
-        self.__paper_abundances = False
-        self.__has_additional_items = False
-
-        self.__property_type = 'container-property'
-
-        self.__default_container = {}
-        self.__config_container = {}
-
-        #check if it is a valid default container
-        if not 'type' in container_default_dict:
-            raise ValueError('No type specified in the default configuration. [%s]' % (self.__container_path))
-
-        #set allowed containers
-        try:
-            self.__allowed_container = container_default_dict['type']['containers']
-        except KeyError:
-            raise ValueError('No container names specified in the default configuration. [%s]' % self.__container_path)
-
-
-        #check if the specified container is given in the config
-        if container_dict is None:
-            logger.debug('%s specified in the default configuration but not present in the configuration. [%s]' \
-                         % (container_path[-1], container_path))
-            self.__container_ob = None
-            self.__conf = None
-            return
-        #check if the specified container in the config is allowed
-        try:
-            if not container_dict['type'] in self.__allowed_container:
-
-                raise ValueError(
-                    'Wrong container type in the configuration! The container is %s but only %s are allowed containers. [%s]' \
-                    % (container_dict['type'], self.__allowed_container, self.__container_path))
-            else:
-                type_dict = container_dict['type']
-                self.__type = container_dict['type']
-        except KeyError:
-            raise ValueError('No type specified in the configuration. [%s]' % (self.__container_path))
-
-        #get selected container from conf
-        try:
-            self.__selected_container = container_dict['type']
-        except KeyError:
-            self.__selected_container = None
-            raise ValueError('No container type specified in config')
-
-        ####This is for the uniform abundances section in the paper.
-        if self.__type == 'uniform' and self.__container_path[-1] == 'abundances':
-            logger.debug('Using the legacy support for the uniform abundances section in the paper.')
-            self.__paper_abundances = True
-            cabundances_section = PropertyTypeAbundances()
-            tmp_container_dict = dict(container_dict)
-            tmp_container_dict.pop('type', None)
-            cabundances_section.check_type(tmp_container_dict)
-            tmp = cabundances_section.to_type(tmp_container_dict)
-            self.__default_container, self.__config_container = tmp, tmp
-        ####
-        else:
-            #look for necessary items
-            entry_name = '_' + self.__selected_container
-            try:
-                necessary_items = container_default_dict['type'][entry_name]
-            except KeyError:
-                raise ValueError('Container insufficient specified in the default configuration. The declaration of'
-                                 ' necessary items is missing. Add %s: ["your items"] to %s' % (
-                                 necessary_items, self.__container_path))
-
-                #look for additional items
-            entry_name = '+' + self.__selected_container
-            self.__has_additional_items = False
-            try:
-                additional_items = container_default_dict['type'][entry_name]
-                self.__has_additional_items = True
-            except KeyError:
-                self.__has_additional_items = False
-                pass
-
-        if not self.__paper_abundances:
-            for item in necessary_items:
-                if not item in container_dict:
-                    raise ValueError('Entry %s is missing in configuration. [%s]' % (str(item), self.__container_path))
-                else:
-                    self.__default_container[item], self.__config_container[item] = self.parse_container_items(
-                        container_default_dict[item],
-                        container_dict[item], item, self.__container_path + [item])
-                if self.__has_additional_items:
-                    for aitem in additional_items:
-                        try:
-                            self.__default_container[aitem], self.__config_container[aitem] = \
-                                self.parse_container_items(container_default_dict[aitem],
-                                                           container_dict[aitem], aitem,
-                                                           self.__container_path + [aitem])
-                        except KeyError:
-                            pass
-
-                            #go through  all items and create an conf object thereby check the conf
-        self.__container_ob = self.__default_container
-        if isinstance(self.__config_container, dict):
-            self.__conf = self.__config_container
-        else:
-            self.__conf = {"No Name": self.__config_container}
-
-    def parse_container_items(self, top_default, top_config, item, full_path):
-        """Recursive parser for the container default dictionary and the container configuration
-        dictionary.
-
-        Parameters
-        ----------
-        top_default:    dict
-                        container default dictionary of the upper recursion level
-        top_config:     dict
-                        container configuration dictionary of the upper recursion level
-        level_name:     str
-                        name(key) of the of the upper recursion level
-        path:           list of str
-                        path in the nested container dictionary from the main level to the current level
-        Returns
-        -------
-                        If the current recursion level is not a leaf, the function returns a dictionary with itself for
-        each branch. If the  current recursion level is a leaf the configured value and a configuration object is
-        returned
-        """
-        def reduce_list(a, b):
-            """
-            removes items from list a which are in b. (o.B.d.A trivial)
-            Parameters
-            ----------
-            a:  list
-                minuend
-            b:  list
-                subtrahend
-            Returns
-            -------
-            a:  list
-                difference
-            """
-            for k in b:
-                a.remove(k)
-            return a
-
-        def get_value_by_path(_dict, path):
-            """
-            Value from a nested dictionary specified by its path.
-            Parameters
-            ----------
-            dict:   dict
-                    nested source dictionary
-            path:   list of str
-                    path (composed of keys) in the dictionary
-            Returns
-            -------
-            dict:   str
-                    value corresponding to the given path
-            """
-            for key in path:
-                dict = _dict[key]
-            return _dict
-
-
-        path = reduce_list(list(full_path), self.__container_path + [item])
-        tmp_conf_ob = {}
-        tmp_conf_val = {}
-        if isinstance(top_default, dict):
-            default_property = DefaultParser(top_default)
-            if default_property.is_container():
-                container_conf = get_value_by_path(top_config, path)
-                ccontainer = Container(top_default, container_conf)
-                return ccontainer.get_container_ob(), ccontainer.get_container_conf()
-            elif not default_property.is_leaf:
-                for k, v in top_default.items():
-                    tmp_conf_ob[k], tmp_conf_val[k] = parse_container_items(v, top_config, k, full_path + [k])
-                return tmp_conf_ob, tmp_conf_val
-            else:
-                default_property.set_path_in_dic(path)
-                try:
-                    conf_value = get_value_by_path(top_config, path)
-                except KeyError:
-                    conf_value = None
-
-                if conf_value is not None:
-                    default_property.set_config_value(conf_value)
-
-                return default_property, default_property.get_value()
-
-
-    def get_container_ob(self):
-        """
-        Return the container configuration object
-        Returns
-        -------
-        self.__container_ob:    DefaultParser
-                                container configuration object
-        """
-        return self.__container_ob
-
-    def get_container_conf(self):
-        """
-        Return the configuration
-        Returns
-        -------
-        self.__container_ob:    dict
-                                container configuration
-        """
-        if self.__conf is not None:
-            self.__conf['type'] = self.__type
-            return self.__conf
-        else:
-            return self.__conf
-
-
-class Config(object):
-    """
-    An configuration object represents the parsed configuration.
-
-    Creates the configuration object.
-    Parameters
-    ----------
-    configuration_definition:  dict
-                            Default configuration dictionary
-    input_configuration:    dict
-                            Configuration dictionary
-    """
-
-    def __init__(self, configuration_definition, input_configuration):
-        self.__conf_o = None
-        self.__conf_v = None
-        self.mandatories = {}
-        self.fulfilled = {}
-        self.__create_default_conf(configuration_definition)
-        self.__parse_config(configuration_definition, input_configuration)
-        self.__help_string = ''
-        self.__default_config = None
-
-    @classmethod
-    def from_yaml(cls, fname_config, fname_default):
-        with open(fname_config) as f:
-            conff = f.read()
-            conf = yaml.safe_load(conff)
-        with open(fname_default) as f:
-            defaf = f.read()
-            defa = yaml.safe_load(defaf)
-        return cls(defa, conf)
-
-    @staticmethod
-    def __mandatory_key(path):
-        """Return the key string for dictionary of mandatory entries
-        Parameters
-        ----------
-        path:           list of str
-                        path (composed of keys) in the dictionary
-        Returns
-        -------
-        mandatory_key:  str
-                        corresponding key
-        """
-        return ':'.join(path)
-
-    def register_mandatory(self, name, path):
-        """Register a mandatory entry
-        Parameters
-        ----------
-        name:   str
-                name of the mandatory entry to be registered
-        path:   list of str
-                path (composed of keys) in the dictionary
-        """
-        self.mandatories[self.__mandatory_key(path)] = name
-
-    def deregister_mandatory(self, name, path):
-        """Register a deregistered mandatory entry
-        Parameters
-        ----------
-        name:   str
-                name of the mandatory entry to be deregistered
-        path:   list of str
-                path (composed of keys) in the dictionary
-        """
-        self.fulfilled[self.__mandatory_key(path)] = name
-
-    def is_mandatory_fulfilled(self):
-        """
-        Check if all mandatory entries are deregistered.
-        Returns
-        -------
-        mandatory:  bool
-                    True if all mandatory entries are deregistered, otherwise False
-        """
-        if len(set(self.mandatories.keys()) - set(self.fulfilled.keys())) <= 0:
-            return True
-        else:
-            return False
-
-    def __parse_config(self, default_configuration, configuration):
-        """Parser for the default dictionary and the configuration dictionary.
-        Parameters
-        ------
-        default_configuration:  dict
-                                Default configuration dictionary
-        configuration:          dict
-                                Configuration dictionary
-        """
-
-        def find_item(_dict, key):
-            """
-            Returns the value for a specific key in a nested dictionary
-            note:: Deprecated, use get_property_by_path()
-            Parameters
-            ----------
-            _dict:   dict
-                    nested dictionary
-            key:    str
-                    key in the nested dictionary
-            Returns
-            -------
-            item:   object
-                    value corresponding to the specific key.
-            """
-            if key in _dict:
-                return _dict[key]
-            for k, v in _dict.items():
-                if isinstance(v, _dict):
-                    item = find_item(v, key)
-                    if item is not None:
-                        return item
-
-        def get_property_by_path(d, path):
-            """ Returns the value for a specific path(chain of keys) in a nested dictionary
-            Parameters
-            ----------
-            dict:   dict
-                    nested dictionary
-            path:   list of str
-                    chain of keys as list
-            Returns
-            -------
-            item:   object
-                    value in the nested dictionary at the specific path.
-            """
-            if len(path) <= 0:
-                return d
-            else:
-                try:
-                    v = d
-                    for k in path:
-                        v = v[k]
-                    return v
-                except KeyError:
-                    return None
-
-        def recursive_parser(top_default, configuration, path):
-            """
-            Recursive parser for the default dictionary.
-            Parameters
-            ----------
-            top_default:    dict
-                            container default dictionary of the upper recursion level
-            configuration:  dict
-                            configuration dictionary
-            path:           list of str
-                            path in the nested container dictionary from the main level to the current level
-            Returns
-            -------
-            If the current recursion level is not a leaf, the function returns a dictionary with itself for
-            each branch. If the  current recursion level is a leaf, the configuration value and object are
-            returned
-            """
-            tmp_conf_ob = {}
-            tmp_conf_val = {}
-            if isinstance(top_default, dict):
-                default_property = DefaultParser(top_default, item_path=path)
-                if default_property.is_mandatory:
-                    self.register_mandatory(self, path)
-                self.deregister_mandatory(self, path)
-
-                if default_property.is_container():
-                    container_conf = get_property_by_path(configuration, path)
-                    #try:
-                    ccontainer = Container(top_default, container_conf, container_path=path)
-                    return ccontainer.get_container_ob(), ccontainer.get_container_conf()
-                #ToDo: remove general except!!!
-                #except:
-                #    logger.warning('Container specified in default_configuration, but not used in the current\
-                #configuration file. [%s]' % str(path))
-                #    return None, None
-
-                elif not default_property.is_leaf:
-                    no_default = self.__check_items_in_conf(get_property_by_path(configuration, path), top_default)
-                    if len(no_default) > 0:
-                        logger.debug('The items %s from the configuration are not specified in the default\
-                         configuration' % str(no_default))
-                    for k, v in top_default.items():
-                        tmp_conf_ob[k], tmp_conf_val[k] = recursive_parser(v, configuration, path + [k])
-                    return tmp_conf_ob, tmp_conf_val
-
-                else:
-                    default_property.set_path_in_dic(path)
-                    try:
-                        conf_value = get_property_by_path(configuration, path)
-                    except KeyError:
-                        conf_value = None
-
-                    if conf_value is not None:
-                        default_property.set_config_value(conf_value)
-                    return default_property, default_property.get_value()
-        self.__conf_o, self.__conf_v = recursive_parser(default_configuration, configuration, [])
-
-    @staticmethod
-    def __check_items_in_conf(config_dict, default_dict):
-        if isinstance(config_dict, dict) and len(config_dict) > 0:
-            return list(set(config_dict.keys()) - set(default_dict.keys()))
-        else:
-            return list(default_dict.keys())
-
-    def __create_default_conf(self, default_conf):
-        """Returns the default configuration values as dictionary.
-        Parameters
-        ----------
-        default_conf:   dict
-                        default configuration dictionary
-        Returns
-        -------
-        default configuration values
-        """
-
-        def recursive_default_parser(top_default, path):
-            """Recursive parser for the default dictionary.
-            Parameters
-            ----------
-            top_default:    dict
-                            container default dictionary of the upper recursion level
-            path:           list of str
-                            path in the nested container dictionary from the main level to the current level
-            Returns
-            -------
-            If the current recursion level is not a leaf, the function returns a dictionary with itself for
-            each branch. If the  current recursion level is a leaf, the default configuration value is
-            returned
-            """
-            tmp_default = {}
-            if isinstance(top_default, dict):
-                default_property = DefaultParser(top_default)
-                if not default_property.is_container():
-                    if not default_property.is_leaf:
-                        for k, v in top_default.items():
-                            tmp_default[k] = recursive_default_parser(v, path + [k])
-                        return tmp_default
-                    else:
-                        default_property.set_path_in_dic(path)
-                        if default_property.has_default:
-                            return default_property.get_default()
-                        else:
-                            return None
-
-        self.__default_config = recursive_default_parser(default_conf, [])
-
-    def get_config(self):
-        """Returns the parsed configuration as dictionary.
-        Returns
-        -------
-        configuration:  dict
-                        configuration values as dictionary
-        """
-        return self.__conf_v
-
-    def get_default_config(self):
-        """Returns the default configuration values as dictionary
-        Returns
-        -------
-        default_configuration:  dict
-                                default configuration values as dictionary
-        """
-        return self.__default_config
-
-    def get_config_object(self):
-        """Returns the default configuration objects as dictionary
-        Returns
-        -------
-        default_configuration:  objects
-                                default configuration objects as dictionary
-        """
-        return self.__conf_o
-
-    def get_help(self):
-        return pprint.pformat(self.get_default_config())
-
-    def __repr__(self):
-        return str(pprint.pformat(self.get_config()))
-        
